--- conflicted
+++ resolved
@@ -157,31 +157,19 @@
 
 APA:
 ```
-<<<<<<< HEAD
+
 Lui, L. H. (2025). Dataverse Metadata Crawler (Version 0.1.1) [Computer software]. https://github.com/scholarsportal/dataverse-metadata-crawler
-=======
-Lui, L. H. (2025). Dataverse Metadata Crawler (Version 0.1.0) [Computer software]. https://github.com/scholarsportal/dataverse-metadata-crawler
->>>>>>> f2078352
 ```
 
 BibTeX:
 ```
 @software{Lui_Dataverse_Metadata_Crawler_2025,
-<<<<<<< HEAD
   author = {Lui, Lok Hei},
   month = {jan},
   title = {Dataverse Metadata Crawler},
   url = {https://github.com/scholarsportal/dataverse-metadata-crawler},
   version = {0.1.1},
   year = {2025}
-=======
-author = {Lui, Lok Hei},
-month = jan,
-title = {{Dataverse Metadata Crawler}},
-url = {https://github.com/scholarsportal/dataverse-metadata-crawler},
-version = {0.1.0},
-year = {2025}
->>>>>>> f2078352
 }
 ```
 
